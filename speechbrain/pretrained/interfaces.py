--- conflicted
+++ resolved
@@ -515,14 +515,8 @@
 
     Example
     -------
-<<<<<<< HEAD
-    >>> from speechbrain.pretrained import separator
-    >>> tmpdir = getfixture("tmpdir")
-    >>> model = separator.from_hparams(
-=======
     >>> tmpdir = getfixture("tmpdir")
     >>> model = SepformerSeparation.from_hparams(
->>>>>>> 4ab87182
     ...     source="speechbrain/sepformer-wsj02mix",
     ...     savedir=tmpdir)
     >>> mix = torch.randn(1, 400)
