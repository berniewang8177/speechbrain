--- conflicted
+++ resolved
@@ -7,13 +7,7 @@
 """
 import torch
 import numpy as np
-<<<<<<< HEAD
 from speechbrain.decoders.ctc import CTCPrefixScorer, CTCPrefixScoreTH
-=======
-
-import speechbrain as sb
-from speechbrain.decoders.ctc import CTCPrefixScorer
->>>>>>> dd0021c5
 
 
 class S2SBaseSearcher(torch.nn.Module):
@@ -873,58 +867,11 @@
     >>> hyps, scores = searcher(enc, wav_len)
     """
 
-<<<<<<< HEAD
-    def __init__(
-        self,
-        modules,
-        bos_index,
-        eos_index,
-        min_decode_ratio,
-        max_decode_ratio,
-        beam_size,
-        topk=1,
-        return_log_probs=False,
-        using_eos_threshold=False,
-        eos_threshold=1.5,
-        length_normalization=False,
-        length_rewarding=0,
-        lm_weight=0.0,
-        lm_modules=None,
-        ctc_weight=0.0,
-        using_max_attn_shift=False,
-        max_attn_shift=60,
-        minus_inf=-1e20,
-    ):
-        super(S2SRNNBeamSearcher, self).__init__(
-            modules,
-            bos_index,
-            eos_index,
-            min_decode_ratio,
-            max_decode_ratio,
-            beam_size,
-            topk,
-            return_log_probs,
-            using_eos_threshold,
-            eos_threshold,
-            length_normalization,
-            length_rewarding,
-            lm_weight,
-            lm_modules,
-            ctc_weight,
-            using_max_attn_shift,
-            max_attn_shift,
-        )
-        self.emb = self.modules[0]
-        self.dec = self.modules[1]
-        self.fc = self.modules[2]
-        self.ctc_fc = self.modules[3]
-=======
     def __init__(self, embedding, decoder, linear, temperature=1.0, **kwargs):
         super(S2SRNNBeamSearcher, self).__init__(**kwargs)
         self.emb = embedding
         self.dec = decoder
         self.fc = linear
->>>>>>> dd0021c5
         self.softmax = torch.nn.LogSoftmax(dim=-1)
         self.temperature = temperature
 
